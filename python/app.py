--- conflicted
+++ resolved
@@ -280,15 +280,12 @@
 
     build_menus = horoball_menus
 
-<<<<<<< HEAD
+    def add_help(self):
+        pass
+
     def edit_actions(self):
         return {}
-    
-=======
-    def add_help(self):
-        pass
-
->>>>>>> 7dd438f6
+
     def close(self):
         self.widget.activate()
         self.scene.destroy()
